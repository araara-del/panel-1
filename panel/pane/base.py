--- conflicted
+++ resolved
@@ -549,11 +549,7 @@
 
     _pane = param.ClassSelector(class_=Viewable, allow_refs=False)
 
-<<<<<<< HEAD
-    _ignored_refs: ClassVar[Tuple[str,...]] = ('object',)
-=======
-    _ignored_refs: ClassVar[Tuple[str]] = ['object', '_pane']
->>>>>>> 9ea8c34d
+    _ignored_refs: ClassVar[Tuple[str]] = ('object', '_pane')
 
     _linked_properties: ClassVar[Tuple[str,...]] = ()
 
