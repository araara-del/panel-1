---
sd_hide_title: true
---

```{image} _static/logo_stacked.png
---
width: 125
---
```

<h2 style="margin-top: 0.3em;">A high-level app and dashboarding solution for Python</h2>

# Overview

## Featured Apps

::::{grid} 2 2 5 5
:gutter: 1

:::{grid-item-card} Videostream
:link: https://panel-gallery-dev.pyviz.demo.anaconda.com/streaming_videostream
:link-type: url

```{image} https://assets.holoviz.org/panel/gallery/streaming_videostream.png
```
:::

:::{grid-item-card} MRI Cross-sections
:link: https://panel-gallery-dev.pyviz.demo.anaconda.com/vtkslicer
:link-type: url

```{image} https://assets.holoviz.org/panel/gallery/vtkslicer.png
```
:::

:::{grid-item-card} Crossfiltering
:link: https://panel-gallery-dev.pyviz.demo.anaconda.com/penguin_crossfilter
:link-type: url

```{image} https://assets.holoviz.org/panel/gallery/penguin_crossfilter.png
```
:::

:::{grid-item-card} OGGM Glaciers
:link: https://panel-gallery-dev.pyviz.demo.anaconda.com/glaciers
:link-type: url

```{image} https://assets.holoviz.org/panel/gallery/glaciers.png
```
:::

:::{grid-item-card} Portfolio Optimizer
:link: https://panel-gallery-dev.pyviz.demo.anaconda.com/portfolio_optimizer
:link-type: url

```{image} https://assets.holoviz.org/panel/gallery/portfolio_optimizer.png
```
:::

::::

<<<<<<< HEAD
## Description

Panel is a Python library that makes it easy to create interactive dashboards and data apps using **the tools you already know and love**. With Panel, you can quickly prototype and iterate on apps and dashboards using your favorite editor or notebook environment. Unlike other tools, Panel supports a wide range of visualization libraries and development environments, which means you can choose the tools that work best for your workflow.

One of the most powerful features of Panel is its ability to handle large amounts of data and stream it directly to the frontend of your app. This allows you to build highly interactive and responsive apps that can handle real-time data updates with ease. Panel also provides deep bi-directional interactivity between the frontend and backend, which means you can build complex and interactive apps that respond to user input in real-time.

In addition to these core features, Panel provides a number of advanced features that make it a unique and powerful tool for building data apps and dashboards. For example, you can develop server-, pyodide-, and pyscript-backed applications, wrap your applications in polished templates for final deployment, and add authentication to your applications using the built-in OAuth providers.

Whether you're a domain expert, data scientist, software developer, or anyone in between, Panel provides a flexible and powerful platform for building interactive data apps and dashboards. With its broad range of features and support for multiple visualization libraries and development environments, Panel is a unique and powerful tool that can help you bring your data to life.

## Demo App

Simply drag the *slider* to see how the app responds to user input in real-time. To see how the app was built, check out the *Code* tab.
=======
Panel is an [open-source](https://github.com/holoviz/panel/blob/main/LICENSE.txt) Python library that lets you create powerful dashboards and data apps **using the tools you know and love**. Panel is a member of the [HoloViz](https://holoviz.org/) ecosystem.
>>>>>>> 873fcb65

```{eval-rst}
.. notebook:: panel ../examples/homepage.ipynb
    :disable_interactivity_warning: True
```

<<<<<<< HEAD
The demo app is just a small example of what you can do with Panel. Whether you're building a simple dashboard or a complex data app, Panel makes it easy to create powerful and interactive user interfaces using the tools you already know and love. So why not give it a try and see what you can build with Panel today?
=======
Panel makes it simple to:

- Develop in your favorite **editor or notebook** environment
- Combine the **PyData tools and plotting libraries** that you know and love
- **Iterate quickly** to develop data tools, apps and dashboards
- **Collaborate** across skill levels and tool preferences
- Add **advanced bi-directional communication** to your data apps
- Create interactive **big data** applications with **crossfiltering**
- Create **high performing**, **streaming** data applications
- Create data apps that **can run in the browser only**.
- Create **polished, performant, secure and production-ready web applications**
>>>>>>> 873fcb65

## Usage

::::{grid} 1 2 2 4
:gutter: 1 1 1 2

:::{grid-item-card} {octicon}`rocket;2.5em;sd-mr-1` Core Concepts
:link: getting_started/core_concepts
:link-type: doc

Introduces you to some of the core concepts behind Panel, how to develop Panel applications effectively both in your IDE and in the notebook and some of the core features that make Panel such a powerful library.
:::

:::{grid-item-card} {octicon}`plug;2.5em;sd-mr-1` Installation
:link: getting_started/installation
:link-type: doc

Walks you through setting up your Python environment, installing Panel into it and how to configure your editor, IDE or notebook environment appropriately.
:::

:::{grid-item-card} {octicon}`tools;2.5em;sd-mr-1` Build an app
:link: getting_started/build_app
:link-type: doc

A more hands on tour taking you through the process of loading some data, displaying it and then building an application around it with some of the rich features that Panel supports.
:::

:::{grid-item-card} {octicon}`book;2.5em;sd-mr-1` How-to
:link: how_to/index
:link-type: doc

How-to guides provide step by step recipes for solving essential problems and tasks that arise during your work.
:::

::::

For usage questions or technical assistance, please head over to [Discourse](https://discourse.holoviz.org/). If you have any [issues](https://github.com/holoviz/panel/issues) or wish to [contribute code](https://help.github.com/articles/about-pull-requests), you can visit our [GitHub site](https://github.com/holoviz/panel).

## Useful Links

Project: [Source Repository](https://github.com/holoviz/panel) | [Issues & Ideas](https://github.com/holoviz/panel/issues) | [Q&A Support](https://discourse.holoviz.org/) | [Chat](https://discord.gg/rb6gPXbdAr)

Live Panel Environments: [Panelite](https://panelite.holoviz.org/) | [Panelite Repl](https://panelite.holoviz.org/repl/) | [Binder](https://mybinder.org/v2/gh/holoviz/panel/v0.14.4?urlpath=lab/tree/examples)

## HoloViz

Panel is a member of the ambitious [HoloViz](https://holoviz.org/) dataviz ecosystem and has first class support for the other members like [hvPlot](https://hvplot.holoviz.org) (simple .hvplot plotting api), [HoloViews](https://holoviews.org/) (powerful plotting api), and [Datashader](https://datashader.org/) (big data viz).

Panel is built on top of [Param](https://param.holoviz.org). Param enables you to annotate your code with parameter ranges, documentation, and dependencies between parameters and code. With this approach,

- you don't ever have to commit to whether your code will be used in a notebook, a data app, in batch processing, or reports.
- you will write less code and be able to develop large, maintainable code bases!

## Sponsors

The Panel project is grateful for the sponsorship by the organizations and companies below:

::::{grid} 2

:::{grid-item-card}
:class-body: sponsor-logo
:link: https://www.anaconda.com/
:link-type: url
:text-align: center
:columns: 3

```{image} https://static.bokeh.org/sponsor/anaconda.png
---
alt: Anaconda Logo
---
```
:::

:::{grid-item-card}
:class-body: sponsor-logo
:link: https://www.blackstone.com/the-firm/
:link-type: url
:text-align: center
:columns: 3

```{image} https://static.bokeh.org/sponsor/blackstone.png
---
alt: Blackstone Logo
---
```
:::

:::{grid-item-card}
:class-body: sponsor-logo
:link: https://numfocus.org/
:link-type: url
:text-align: center
:columns: 3

```{image} https://numfocus.org/wp-content/uploads/2017/03/numfocusweblogo_orig-1.png
---
alt: NumFOCUS Logo
---
```
:::

:::{grid-item-card}
:class-body: sponsor-logo
:link: https://quansight.com/
:link-type: url
:text-align: center
:columns: 3

```{image} https://assets.holoviz.org/logos/Quansight-logo.svg
---
alt: Quansight Logo
---
```
:::

::::

```{toctree}
:titlesonly:
:hidden:
:maxdepth: 2
:caption: FOR USERS

getting_started/index
how_to/index
gallery/index
background/index
reference/index
api/index
FAQ
about/index
```

```{toctree}
:titlesonly:
:hidden:
:maxdepth: 2
:caption: FOR DEVELOPERS

developer_guide/index
```<|MERGE_RESOLUTION|>--- conflicted
+++ resolved
@@ -59,7 +59,6 @@
 
 ::::
 
-<<<<<<< HEAD
 ## Description
 
 Panel is a Python library that makes it easy to create interactive dashboards and data apps using **the tools you already know and love**. With Panel, you can quickly prototype and iterate on apps and dashboards using your favorite editor or notebook environment. Unlike other tools, Panel supports a wide range of visualization libraries and development environments, which means you can choose the tools that work best for your workflow.
@@ -73,30 +72,13 @@
 ## Demo App
 
 Simply drag the *slider* to see how the app responds to user input in real-time. To see how the app was built, check out the *Code* tab.
-=======
-Panel is an [open-source](https://github.com/holoviz/panel/blob/main/LICENSE.txt) Python library that lets you create powerful dashboards and data apps **using the tools you know and love**. Panel is a member of the [HoloViz](https://holoviz.org/) ecosystem.
->>>>>>> 873fcb65
 
 ```{eval-rst}
 .. notebook:: panel ../examples/homepage.ipynb
     :disable_interactivity_warning: True
 ```
 
-<<<<<<< HEAD
 The demo app is just a small example of what you can do with Panel. Whether you're building a simple dashboard or a complex data app, Panel makes it easy to create powerful and interactive user interfaces using the tools you already know and love. So why not give it a try and see what you can build with Panel today?
-=======
-Panel makes it simple to:
-
-- Develop in your favorite **editor or notebook** environment
-- Combine the **PyData tools and plotting libraries** that you know and love
-- **Iterate quickly** to develop data tools, apps and dashboards
-- **Collaborate** across skill levels and tool preferences
-- Add **advanced bi-directional communication** to your data apps
-- Create interactive **big data** applications with **crossfiltering**
-- Create **high performing**, **streaming** data applications
-- Create data apps that **can run in the browser only**.
-- Create **polished, performant, secure and production-ready web applications**
->>>>>>> 873fcb65
 
 ## Usage
 
@@ -133,22 +115,25 @@
 
 ::::
 
-For usage questions or technical assistance, please head over to [Discourse](https://discourse.holoviz.org/). If you have any [issues](https://github.com/holoviz/panel/issues) or wish to [contribute code](https://help.github.com/articles/about-pull-requests), you can visit our [GitHub site](https://github.com/holoviz/panel).
-
-## Useful Links
-
-Project: [Source Repository](https://github.com/holoviz/panel) | [Issues & Ideas](https://github.com/holoviz/panel/issues) | [Q&A Support](https://discourse.holoviz.org/) | [Chat](https://discord.gg/rb6gPXbdAr)
-
-Live Panel Environments: [Panelite](https://panelite.holoviz.org/) | [Panelite Repl](https://panelite.holoviz.org/repl/) | [Binder](https://mybinder.org/v2/gh/holoviz/panel/v0.14.4?urlpath=lab/tree/examples)
+## Useful links
+
+If you need help with using Panel or have technical questions, head over to our [Discourse](https://discourse.holoviz.org/) forum. Our friendly community is always happy to help and provide support.
+
+If you run into any [issues](https://github.com/holoviz/panel/issues) or want to [contribute to the development of Panel](https://help.github.com/articles/about-pull-requests), you can [visit our GitHub site](https://github.com/holoviz/panel). Here you can report bugs, suggest new features, or contribute to help improve Panel for everyone.
+
+To connect with other members of the community, you can also [join our Discord chat](https://discord.gg/rb6gPXbdAr). Here you can share ideas, ask for advice, or just chat with other Panel users.
+
+If you're looking for a hosted Python environment that works with Panel, we recommend trying out [Panelite](https://panelite.holoviz.org/) or the [Panelite Repl](https://panelite.holoviz.org/repl/). These are pre-configured environments that make it easy to get started with Panel right away. Alternatively, you can use [Binder](https://mybinder.org/v2/gh/holoviz/panel/v0.14.4?urlpath=lab/tree/examples) to launch a Jupyter notebook environment with Panel pre-installed, no setup required.
+
+We hope these links are helpful and that you'll join us in the Panel community soon!
 
 ## HoloViz
 
-Panel is a member of the ambitious [HoloViz](https://holoviz.org/) dataviz ecosystem and has first class support for the other members like [hvPlot](https://hvplot.holoviz.org) (simple .hvplot plotting api), [HoloViews](https://holoviews.org/) (powerful plotting api), and [Datashader](https://datashader.org/) (big data viz).
-
-Panel is built on top of [Param](https://param.holoviz.org). Param enables you to annotate your code with parameter ranges, documentation, and dependencies between parameters and code. With this approach,
-
-- you don't ever have to commit to whether your code will be used in a notebook, a data app, in batch processing, or reports.
-- you will write less code and be able to develop large, maintainable code bases!
+Panel is a proud member of the thriving [HoloViz](https://holoviz.org/) data visualization ecosystem, which includes other powerful libraries like [hvPlot](https://hvplot.holoviz.org) (for easy plotting), [HoloViews](https://holoviews.org/) (for advanced plotting), and [Datashader](https://datashader.org/) (for big data visualization).
+
+Built on top of [Param](https://param.holoviz.org), Panel enables you to add parameter ranges, documentation, and dependencies to your code. With this approach, you can develop large, maintainable code bases that can be used in notebooks, data apps, batch processing, or reports, without committing to a specific use case up front.
+
+By leveraging the power of the [HoloViz](https://holoviz.org/) ecosystem, Panel provides a rich and flexible set of tools for building interactive data applications and dashboards, with seamless integration between different libraries and tools.
 
 ## Sponsors
 
